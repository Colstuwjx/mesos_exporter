package main

import (
	"flag"
	"log"
	"net/http"
	"os"
	"time"
	"strings"

	"github.com/prometheus/client_golang/prometheus"
)

var errorCounter = prometheus.NewCounter(prometheus.CounterOpts{
	Namespace: "mesos",
	Subsystem: "collector",
	Name:      "errors_total",
	Help:      "Total number of internal mesos-collector errors.",
})

func init() {
	prometheus.MustRegister(errorCounter)
}

func mkHttpClient(url string, timeout time.Duration, auth authInfo) *httpClient {
	return &httpClient{
		http.Client{Timeout: timeout},
		url,
		auth,
	}
}

func main() {
	fs := flag.NewFlagSet("mesos-exporter", flag.ExitOnError)
	addr := fs.String("addr", ":9110", "Address to listen on")
	masterURL := fs.String("master", "", "Expose metrics from master running on this URL")
	slaveURL := fs.String("slave", "", "Expose metrics from slave running on this URL")
	timeout := fs.Duration("timeout", 5*time.Second, "Master polling timeout")
<<<<<<< HEAD
	exportedTaskLabels := fs.String("exportedTaskLabels", "", "Comma-separated list of task labels to include in the task_labels metric")
=======
	ignoreCompletedFrameworkTasks := fs.Bool("ignoreCompletedFrameworkTasks", false, "Don't export task_state_time metric");
>>>>>>> ca94f400

	fs.Parse(os.Args[1:])
	if *masterURL != "" && *slaveURL != "" {
		log.Fatal("Only -master or -slave can be given at a time")
	}

	auth := authInfo{
		os.Getenv("MESOS_EXPORTER_USERNAME"),
		os.Getenv("MESOS_EXPORTER_PASSWORD"),
	}

	switch {
	case *masterURL != "":
		for _, f := range []func(*httpClient) prometheus.Collector{
			newMasterCollector,
			func(c *httpClient) prometheus.Collector {
				return newMasterStateCollector(c, *ignoreCompletedFrameworkTasks)
			},
		} {
			c := f(mkHttpClient(*masterURL, *timeout, auth));
			if err := prometheus.Register(c); err != nil {
				log.Fatal(err)
			}
		}
		log.Printf("Exposing master metrics on %s", *addr)

	case *slaveURL != "":
<<<<<<< HEAD
		slaveCollectors := []prometheus.Collector{
			newSlaveCollector(*slaveURL, *timeout),
			newSlaveMonitorCollector(*slaveURL, *timeout),
		}
		if *exportedTaskLabels != "" {
			slaveLabels := strings.Split(*exportedTaskLabels, ",");
			slaveCollectors = append(slaveCollectors, newSlaveStateCollector(*slaveURL, *timeout, slaveLabels))
		}

		for _, c := range slaveCollectors {
=======
		for _, f := range []func(*httpClient) prometheus.Collector{
			newSlaveCollector,
			newSlaveMonitorCollector,
		} {
			c := f(mkHttpClient(*slaveURL, *timeout, auth));
>>>>>>> ca94f400
			if err := prometheus.Register(c); err != nil {
				log.Fatal(err)
			}
		}
		log.Printf("Exposing slave metrics on %s", *addr)

	default:
		log.Fatal("Either -master or -slave is required")
	}

	http.HandleFunc("/", func(w http.ResponseWriter, r *http.Request) {
		w.Write([]byte(`<html>
            <head><title>Mesos Exporter</title></head>
            <body>
            <h1>Mesos Exporter</h1>
            <p><a href="/metrics">Metrics</a></p>
            </body>
            </html>`))
	})
	http.Handle("/metrics", prometheus.Handler())
	if err := http.ListenAndServe(*addr, nil); err != nil {
		log.Fatal(err)
	}
}<|MERGE_RESOLUTION|>--- conflicted
+++ resolved
@@ -36,11 +36,8 @@
 	masterURL := fs.String("master", "", "Expose metrics from master running on this URL")
 	slaveURL := fs.String("slave", "", "Expose metrics from slave running on this URL")
 	timeout := fs.Duration("timeout", 5*time.Second, "Master polling timeout")
-<<<<<<< HEAD
 	exportedTaskLabels := fs.String("exportedTaskLabels", "", "Comma-separated list of task labels to include in the task_labels metric")
-=======
 	ignoreCompletedFrameworkTasks := fs.Bool("ignoreCompletedFrameworkTasks", false, "Don't export task_state_time metric");
->>>>>>> ca94f400
 
 	fs.Parse(os.Args[1:])
 	if *masterURL != "" && *slaveURL != "" {
@@ -68,24 +65,23 @@
 		log.Printf("Exposing master metrics on %s", *addr)
 
 	case *slaveURL != "":
-<<<<<<< HEAD
-		slaveCollectors := []prometheus.Collector{
-			newSlaveCollector(*slaveURL, *timeout),
-			newSlaveMonitorCollector(*slaveURL, *timeout),
+		slaveCollectors := []func(*httpClient) prometheus.Collector{
+			func(c *httpClient) prometheus.Collector {
+				return newSlaveCollector(c)
+			},
+			func(c *httpClient) prometheus.Collector {
+				return newSlaveMonitorCollector(c)
+			},
 		}
 		if *exportedTaskLabels != "" {
 			slaveLabels := strings.Split(*exportedTaskLabels, ",");
-			slaveCollectors = append(slaveCollectors, newSlaveStateCollector(*slaveURL, *timeout, slaveLabels))
+			slaveCollectors = append(slaveCollectors, func (c *httpClient) prometheus.Collector{
+				return newSlaveStateCollector(c, slaveLabels)
+			})
 		}
 
-		for _, c := range slaveCollectors {
-=======
-		for _, f := range []func(*httpClient) prometheus.Collector{
-			newSlaveCollector,
-			newSlaveMonitorCollector,
-		} {
+		for _, f := range slaveCollectors {
 			c := f(mkHttpClient(*slaveURL, *timeout, auth));
->>>>>>> ca94f400
 			if err := prometheus.Register(c); err != nil {
 				log.Fatal(err)
 			}
